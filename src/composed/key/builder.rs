--- conflicted
+++ resolved
@@ -6,12 +6,7 @@
 
 use crate::composed::{KeyDetails, SecretKey, SecretSubkey};
 use crate::crypto::{
-<<<<<<< HEAD
-    dilithium, ecdh, eddsa, kyber, picnic, rsa, HashAlgorithm, PublicKeyAlgorithm,
-    SymmetricKeyAlgorithm,
-=======
-    ecdh, ecdsa, eddsa, rsa, ECCCurve, HashAlgorithm, PublicKeyAlgorithm, SymmetricKeyAlgorithm,
->>>>>>> df030ee6
+    dilithium, ecdh, ecdsa, eddsa, kyber, picnic, rsa, ECCCurve, HashAlgorithm, PublicKeyAlgorithm, SymmetricKeyAlgorithm,
 };
 use crate::errors::Result;
 use crate::packet::{self, KeyFlags, UserAttribute, UserId};
@@ -235,17 +230,14 @@
     ECDH,
     /// Signing with Curve25519
     EdDSA,
-<<<<<<< HEAD
     /// Signing with Picnic
     Picnic,
     /// Encrpyting with Kyber
     Kyber,
     /// Signing with Dilithium
     Dilithium,
-=======
     /// Signing with ECDSA
     ECDSA(ECCCurve),
->>>>>>> df030ee6
 }
 
 impl KeyType {
@@ -254,13 +246,10 @@
             KeyType::Rsa(_) => PublicKeyAlgorithm::RSA,
             KeyType::ECDH => PublicKeyAlgorithm::ECDH,
             KeyType::EdDSA => PublicKeyAlgorithm::EdDSA,
-<<<<<<< HEAD
             KeyType::Picnic => PublicKeyAlgorithm::Picnic,
             KeyType::Kyber => PublicKeyAlgorithm::Kyber,
             KeyType::Dilithium => PublicKeyAlgorithm::Dilithium,
-=======
             KeyType::ECDSA(_) => PublicKeyAlgorithm::ECDSA,
->>>>>>> df030ee6
         }
     }
 
@@ -281,7 +270,6 @@
             KeyType::Rsa(bit_size) => rsa::generate_key(rng, bit_size as usize)?,
             KeyType::ECDH => ecdh::generate_key(rng),
             KeyType::EdDSA => eddsa::generate_key(rng),
-<<<<<<< HEAD
             KeyType::Picnic => {
                 let (pk, sk) = picnic::generate_key();
                 (PublicParams::Picnic { pk }, PlainSecretParams::Picnic(sk))
@@ -300,9 +288,7 @@
                     PlainSecretParams::Dilithium(Box::new(sk)),
                 )
             }
-=======
             KeyType::ECDSA(curve) => ecdsa::generate_key(rng, curve)?,
->>>>>>> df030ee6
         };
 
         let secret = match passphrase {
@@ -541,7 +527,6 @@
         signed_key2.verify().expect("invalid public key");
     }
 
-<<<<<<< HEAD
     #[test]
     fn key_gen_kyber_picnic_short() {
         let rng = &mut ChaCha8Rng::seed_from_u64(0);
@@ -558,16 +543,6 @@
             .can_create_certificates(true)
             .can_sign(true)
             .primary_user_id("Me-X <me-picnic@mail.com>".into())
-=======
-    fn gen_ecdsa<R: Rng + CryptoRng>(rng: &mut R, curve: ECCCurve) {
-        let _ = pretty_env_logger::try_init();
-
-        let key_params = SecretKeyParamsBuilder::default()
-            .key_type(KeyType::ECDSA(curve))
-            .can_create_certificates(true)
-            .can_sign(true)
-            .primary_user_id("Me-X <me-ecdsa@mail.com>".into())
->>>>>>> df030ee6
             .passphrase(None)
             .preferred_symmetric_algorithms(smallvec![
                 SymmetricKeyAlgorithm::AES256,
@@ -587,11 +562,7 @@
             ])
             .subkey(
                 SubkeyParamsBuilder::default()
-<<<<<<< HEAD
                     .key_type(KeyType::Kyber)
-=======
-                    .key_type(KeyType::ECDH)
->>>>>>> df030ee6
                     .can_encrypt(true)
                     .passphrase(None)
                     .build()
@@ -605,19 +576,12 @@
             .expect("failed to generate secret key");
 
         let signed_key = key.sign(|| "".into()).expect("failed to sign key");
-<<<<<<< HEAD
-=======
-
->>>>>>> df030ee6
+
         let armor = signed_key
             .to_armored_string(None)
             .expect("failed to serialize key");
 
-<<<<<<< HEAD
         std::fs::write("sample-picnic.sec.asc", &armor).unwrap();
-=======
-        std::fs::write("sample-ecdsa.sec.asc", &armor).unwrap();
->>>>>>> df030ee6
 
         let (signed_key2, _headers) =
             SignedSecretKey::from_string(&armor).expect("failed to parse key");
@@ -637,19 +601,86 @@
             .to_armored_string(None)
             .expect("failed to serialize public key");
 
-<<<<<<< HEAD
         std::fs::write("sample-picnic.pub.asc", &armor).unwrap();
-=======
-        std::fs::write("sample-ecdsa.pub.asc", &armor).unwrap();
->>>>>>> df030ee6
 
         let (signed_key2, _headers) =
             SignedPublicKey::from_string(&armor).expect("failed to parse public key");
         signed_key2.verify().expect("invalid public key");
     }
 
+    fn gen_ecdsa<R: Rng + CryptoRng>(rng: &mut R, curve: ECCCurve) {
+        let _ = pretty_env_logger::try_init();
+
+        let key_params = SecretKeyParamsBuilder::default()
+            .key_type(KeyType::ECDSA(curve))
+            .can_create_certificates(true)
+            .can_sign(true)
+            .primary_user_id("Me-X <me-ecdsa@mail.com>".into())
+            .passphrase(None)
+            .preferred_symmetric_algorithms(smallvec![
+                SymmetricKeyAlgorithm::AES256,
+                SymmetricKeyAlgorithm::AES192,
+                SymmetricKeyAlgorithm::AES128,
+            ])
+            .preferred_hash_algorithms(smallvec![
+                HashAlgorithm::SHA2_256,
+                HashAlgorithm::SHA2_384,
+                HashAlgorithm::SHA2_512,
+                HashAlgorithm::SHA2_224,
+                HashAlgorithm::SHA1,
+            ])
+            .preferred_compression_algorithms(smallvec![
+                CompressionAlgorithm::ZLIB,
+                CompressionAlgorithm::ZIP,
+            ])
+            .subkey(
+                SubkeyParamsBuilder::default()
+                    .key_type(KeyType::ECDH)
+                    .can_encrypt(true)
+                    .passphrase(None)
+                    .build()
+                    .unwrap(),
+            )
+            .build()
+            .unwrap();
+
+        let key = key_params
+            .generate_with_rng(rng)
+            .expect("failed to generate secret key");
+
+        let signed_key = key.sign(|| "".into()).expect("failed to sign key");
+
+        let armor = signed_key
+            .to_armored_string(None)
+            .expect("failed to serialize key");
+
+        std::fs::write("sample-ecdsa.sec.asc", &armor).unwrap();
+
+        let (signed_key2, _headers) =
+            SignedSecretKey::from_string(&armor).expect("failed to parse key");
+        signed_key2.verify().expect("invalid key");
+
+        assert_eq!(signed_key, signed_key2);
+
+        let public_key = signed_key.public_key();
+
+        let public_signed_key = public_key
+            .sign(&signed_key, || "".into())
+            .expect("failed to sign public key");
+
+        public_signed_key.verify().expect("invalid public key");
+
+        let armor = public_signed_key
+            .to_armored_string(None)
+            .expect("failed to serialize public key");
+
+        std::fs::write("sample-ecdsa.pub.asc", &armor).unwrap();
+
+        let (signed_key2, _headers) =
+            SignedPublicKey::from_string(&armor).expect("failed to parse public key");
+        signed_key2.verify().expect("invalid public key");
+    }
     #[test]
-<<<<<<< HEAD
     fn key_gen_kyber_dilithium_short() {
         let rng = &mut ChaCha8Rng::seed_from_u64(0);
         for _ in 0..10 {
@@ -726,7 +757,8 @@
         let (signed_key2, _headers) =
             SignedPublicKey::from_string(&armor).expect("failed to parse public key");
         signed_key2.verify().expect("invalid public key");
-=======
+    }
+
     fn key_gen_ecdsa_p256() {
         let rng = &mut ChaCha8Rng::seed_from_u64(0);
         for _ in 0..100 {
@@ -740,6 +772,5 @@
         for _ in 0..100 {
             gen_ecdsa(rng, ECCCurve::P384);
         }
->>>>>>> df030ee6
     }
 }